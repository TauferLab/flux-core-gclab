--- conflicted
+++ resolved
@@ -396,18 +396,6 @@
     } else {
         flux_log (p, LOG_INFO, "sched plugin initialized");
     }
-<<<<<<< HEAD
-    return 0;
-}
-
-static int _recv (flux_t p, zmsg_t **zmsg, int typemask)
-{
-    char *tag = cmb_msg_tag (*zmsg, false);
-=======
-
-    flux_log (p, LOG_INFO, "sched plugin initialized");
->>>>>>> 60f9bcb9
-
     if (flux_reactor_start (p) < 0) {
         flux_log (p, LOG_ERR, "flux_reactor_start: %s", strerror (errno));
         return -1;
